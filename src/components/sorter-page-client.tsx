"use client";

import { useSorterPage } from "@/hooks/api/use-sorter";
import { SorterContentSkeleton } from "@/components/skeletons/sorter-content-skeleton";
import Link from "next/link";
<<<<<<< HEAD
import { Badge } from "@/components/ui/badge";
import { Box } from "@/components/ui/box";
=======
import { Box } from "@/components/ui/box";
import { Badge } from "@/components/ui/badge";
>>>>>>> 8233a564
import {
  Panel,
  PanelHeader,
  PanelTitle,
  PanelContent,
} from "@/components/ui/panel";
import { Card, CardContent, CardHeader } from "@/components/ui/card";
import { RankingItem, RankingItemContent } from "@/components/ui/ranking-item";
import { getImageUrl } from "@/lib/image-utils";

interface SorterPageClientProps {
  slug: string;
  isOwner: boolean;
  currentUserEmail?: string;
}

export function SorterPageClient({
  slug,
  isOwner,
  currentUserEmail,
}: SorterPageClientProps) {
  const { sorterData, recentResults, isLoading, isError, error } =
    useSorterPage(slug);

  if (isLoading) {
    return <SorterContentSkeleton />;
  }

  if (isError) {
    return (
      <section className="mb-8">
        <Box variant="warning" size="md">
          <p className="font-medium">
<<<<<<< HEAD
            {error?.message === "Sorter not found" 
              ? "Sorter not found. This sorter may not exist or has been deleted."
              : "Failed to load sorter content. Please try again."
            }
=======
            {error?.message === "Sorter not found"
              ? "Sorter not found. This sorter may not exist or has been deleted."
              : "Failed to load sorter. Please try again."}
>>>>>>> 8233a564
          </p>
        </Box>
      </section>
    );
  }

  if (!sorterData) {
    return <SorterContentSkeleton />;
  }

  const { items, tags } = sorterData;

  return (
    <>
      {/* Two Column Layout */}
      <div className="grid gap-8 md:grid-cols-2">
        {/* Left Column - Items to Rank */}
        <section>
          <Panel variant="primary">
            <PanelHeader variant="primary">
              <PanelTitle>Items to Rank ({items?.length || 0})</PanelTitle>
            </PanelHeader>
            <PanelContent variant="primary" className="p-2 md:p-6">
              {items?.length === 0 ? (
                <Box variant="warning" size="md">
                  <p className="font-medium italic">
                    No items found for this sorter.
                  </p>
                </Box>
              ) : (
                <div className="space-y-3">
                  {items?.map((item) => (
                    <RankingItem
                      key={item.id}
                      className="bg-background text-foreground"
                    >
                      <RankingItemContent>
                        <div className="flex min-w-0 items-center gap-3 overflow-hidden">
                          {/* Thumbnail */}
                          {item.imageUrl ? (
                            <div className="border-border rounded-base h-16 w-16 flex-shrink-0 overflow-hidden border-2">
                              <img
                                src={getImageUrl(item.imageUrl, "thumbnail")}
                                alt={item.title}
                                className="h-full w-full object-cover"
                                onError={(e) => {
                                  // Fallback to full-size image if thumbnail fails to load
                                  const target = e.target as HTMLImageElement;
                                  if (target.src.includes("-thumb")) {
                                    target.src = getImageUrl(
                                      item.imageUrl,
                                      "full",
                                    );
                                  }
                                }}
                              />
                            </div>
                          ) : (
                            <div className="border-border bg-secondary-background rounded-base flex h-16 w-16 flex-shrink-0 items-center justify-center border-2">
                              <span className="text-main text-xl font-bold">
                                {item.title.charAt(0).toUpperCase()}
                              </span>
                            </div>
                          )}
                          {/* Item Name */}
                          <div className="w-0 min-w-0 flex-1">
                            <p className="font-medium break-words hyphens-auto">
                              {item.title}
                            </p>
                          </div>
                        </div>
                      </RankingItemContent>
                    </RankingItem>
                  ))}
                </div>
              )}
            </PanelContent>
          </Panel>
        </section>

        {/* Right Column */}
        <section className="space-y-8">
          {/* Filters Panel - Only show if tags exist */}
          {tags && tags.length > 0 && (
            <Panel variant="primary">
              <PanelHeader variant="primary">
                <PanelTitle>Filters</PanelTitle>
              </PanelHeader>
              <PanelContent variant="primary" className="p-2 md:p-6">
                <div className="flex flex-wrap gap-2">
                  {tags.map((tag) => (
                    <Badge key={tag.id} variant="neutral">
                      {tag.name}
                    </Badge>
                  ))}
                </div>
              </PanelContent>
            </Panel>
          )}

          {/* Recent Rankings Panel */}
          <Panel variant="primary">
            <PanelHeader variant="primary">
              <PanelTitle>Recent Rankings ({recentResults.length})</PanelTitle>
            </PanelHeader>
            <PanelContent variant="primary" className="p-2 md:p-6">
              {recentResults.length === 0 ? (
                <Box variant="warning" size="md">
                  <p className="text-base font-medium italic">
                    No rankings yet. Be the first to complete this sorter!
                  </p>
                </Box>
              ) : (
                <div className="space-y-4">
                  {recentResults.map((result) => (
                    <Link
                      key={result.id}
                      href={`/rankings/${result.id}`}
                      className="card-link block"
                    >
                      <Card className="bg-background text-foreground card cursor-pointer gap-2">
                        <CardHeader>
                          {/* Username only */}
                          <span
                            className={`font-bold ${
                              result.username === "Anonymous"
                                ? "text-gray-600 dark:text-gray-400"
                                : ""
                            }`}
                          >
                            {result.username}
                          </span>
                        </CardHeader>
                        <CardContent>
                          {/* Top 3 Rankings */}
                          <div className="mb-3 space-y-2">
                            {result.top3.map((item: any, index: number) => (
                              <div
                                key={item.id || index}
                                className="flex items-center gap-2"
                              >
                                <div className="flex min-w-0 flex-1 items-center gap-2">
                                  {item.imageUrl ? (
                                    <div className="border-border rounded-base h-6 w-6 flex-shrink-0 overflow-hidden border-2">
                                      <img
                                        src={getImageUrl(
                                          item.imageUrl,
                                          "thumbnail",
                                        )}
                                        alt={item.title}
                                        className="h-full w-full object-cover"
                                        onError={(e) => {
                                          // Fallback to full-size image if thumbnail fails to load
                                          const target =
                                            e.target as HTMLImageElement;
                                          if (target.src.includes("-thumb")) {
                                            target.src = getImageUrl(
                                              item.imageUrl,
                                              "full",
                                            );
                                          }
                                        }}
                                      />
                                    </div>
                                  ) : (
                                    <div className="border-border bg-secondary-background rounded-base flex h-6 w-6 flex-shrink-0 items-center justify-center border-2">
                                      <span className="text-main text-xs font-bold">
                                        {item.title.charAt(0).toUpperCase()}
                                      </span>
                                    </div>
                                  )}
                                  <span className="min-w-[1.5rem] text-center font-bold">
                                    {index + 1}.
                                  </span>
                                  <span className="font-medium break-words">
                                    {item.title}
                                  </span>
                                </div>
                              </div>
                            ))}
                          </div>
                          {/* Date moved below items */}
                          <div className="text-foreground text-xs font-medium">
                            {new Date(result.createdAt).toLocaleDateString(
                              "en-US",
                              {
                                day: "numeric",
                                month: "short",
                                year: "numeric",
                              },
                            )}
                          </div>
                        </CardContent>
                      </Card>
                    </Link>
                  ))}
                </div>
              )}
            </PanelContent>
          </Panel>
        </section>
      </div>
    </>
  );
}<|MERGE_RESOLUTION|>--- conflicted
+++ resolved
@@ -3,13 +3,8 @@
 import { useSorterPage } from "@/hooks/api/use-sorter";
 import { SorterContentSkeleton } from "@/components/skeletons/sorter-content-skeleton";
 import Link from "next/link";
-<<<<<<< HEAD
-import { Badge } from "@/components/ui/badge";
-import { Box } from "@/components/ui/box";
-=======
 import { Box } from "@/components/ui/box";
 import { Badge } from "@/components/ui/badge";
->>>>>>> 8233a564
 import {
   Panel,
   PanelHeader,
@@ -43,16 +38,9 @@
       <section className="mb-8">
         <Box variant="warning" size="md">
           <p className="font-medium">
-<<<<<<< HEAD
-            {error?.message === "Sorter not found" 
-              ? "Sorter not found. This sorter may not exist or has been deleted."
-              : "Failed to load sorter content. Please try again."
-            }
-=======
             {error?.message === "Sorter not found"
               ? "Sorter not found. This sorter may not exist or has been deleted."
               : "Failed to load sorter. Please try again."}
->>>>>>> 8233a564
           </p>
         </Box>
       </section>
