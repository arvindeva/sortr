--- conflicted
+++ resolved
@@ -7,12 +7,6 @@
 import { authOptions } from "@/lib/auth";
 import { SorterHeaderServer } from "@/components/sorter-header-server";
 import { SorterPageClient } from "@/components/sorter-page-client";
-import { PageHeader } from "@/components/ui/page-header";
-import { Button } from "@/components/ui/button";
-import { Badge } from "@/components/ui/badge";
-import { Play, Trophy, Pencil } from "lucide-react";
-import { DeleteSorterButton } from "@/components/delete-sorter-button";
-import Link from "next/link";
 
 interface SorterPageProps {
   params: Promise<{
@@ -165,15 +159,8 @@
     isOwner = userData.length > 0 && userData[0].id === data.sorter.user.id;
   }
 
-<<<<<<< HEAD
-  const { sorter, tags } = data;
-  
-  // Determine if filtering is needed (tags exist)
-  const hasFilters = tags && tags.length > 0;
-=======
   // Check if sorter has filters/tags
   const hasFilters = Boolean(data.tags && data.tags.length > 0);
->>>>>>> 8233a564
 
   // JSON-LD structured data for SEO (server-side)
   const jsonLd = {
@@ -210,152 +197,6 @@
       />
       <main className="container mx-auto max-w-6xl px-2 py-2 md:px-4 md:py-8">
         {/* Server-rendered Sorter Header */}
-<<<<<<< HEAD
-        <section className="mb-3">
-          <div className="flex items-center space-x-3 py-4 md:space-x-6">
-            {/* Cover Image */}
-            <div className="border-border rounded-base flex h-28 w-28 items-center justify-center overflow-hidden border-2 md:h-48 md:w-48">
-              {sorter.coverImageUrl ? (
-                <img
-                  src={sorter.coverImageUrl}
-                  alt={`${sorter.title}'s cover`}
-                  className="h-full w-full object-cover"
-                />
-              ) : (
-                <div className="bg-secondary-background text-main flex h-full w-full items-center justify-center">
-                  <span className="text-4xl font-bold">
-                    {sorter.title.charAt(0).toUpperCase()}
-                  </span>
-                </div>
-              )}
-            </div>
-
-            {/* Sorter Info */}
-            <div className="flex-1">
-              <div className="mb-2 flex items-center gap-2">
-                <PageHeader>{sorter.title}</PageHeader>
-              </div>
-              <div className="flex flex-wrap items-center gap-x-6 gap-y-2 font-medium">
-                <div className="flex items-center gap-1">
-                  <span>by</span>
-                  {sorter.user.username ? (
-                    <Link
-                      href={`/user/${sorter.user.username}`}
-                      className="font-bold hover:underline"
-                    >
-                      {sorter.user.username}
-                    </Link>
-                  ) : (
-                    <span className="font-bold">Unknown User</span>
-                  )}
-                </div>
-                <div className="flex items-center gap-1">
-                  <Trophy size={16} />
-                  <span>{sorter.completionCount}</span>
-                </div>
-              </div>
-
-              {/* Desktop Action Buttons */}
-              <div className="mt-4 hidden items-center gap-4 md:flex">
-                {hasFilters ? (
-                  <Button
-                    asChild
-                    size="default"
-                    variant="default"
-                    className="group"
-                  >
-                    <Link href={`/sorter/${sorter.slug}/filters`}>
-                      <Play
-                        className="transition-transform duration-200 group-hover:translate-x-1"
-                        size={20}
-                      />
-                      Sort Now
-                    </Link>
-                  </Button>
-                ) : (
-                  <Button
-                    asChild
-                    size="default"
-                    variant="default"
-                    className="group"
-                  >
-                    <Link href={`/sorter/${sorter.slug}/sort`}>
-                      <Play
-                        className="transition-transform duration-200 group-hover:translate-x-1"
-                        size={20}
-                      />
-                      Sort now
-                    </Link>
-                  </Button>
-                )}
-
-                {/* Edit Button - Only show for sorter owner */}
-                {isOwner && (
-                  <Button asChild variant="neutral">
-                    <Link href={`/sorter/${sorter.slug}/edit`}>
-                      <Pencil className="mr-2" size={16} />
-                      Edit
-                    </Link>
-                  </Button>
-                )}
-
-                {/* Delete Button - Only show for sorter owner */}
-                {isOwner && (
-                  <DeleteSorterButton
-                    sorterSlug={sorter.slug}
-                    sorterTitle={sorter.title}
-                  />
-                )}
-              </div>
-            </div>
-          </div>
-        </section>
-
-        {/* Mobile Action Buttons */}
-        <div className="mb-8 flex items-center gap-4 md:hidden">
-          {hasFilters ? (
-            <Button asChild size="default" variant="default" className="group">
-              <Link href={`/sorter/${sorter.slug}/filters`}>
-                <Play
-                  className="transition-transform duration-200 group-hover:translate-x-1"
-                  size={20}
-                />
-                Sort Now
-              </Link>
-            </Button>
-          ) : (
-            <Button asChild size="default" variant="default" className="group">
-              <Link href={`/sorter/${sorter.slug}/sort`}>
-                <Play
-                  className="transition-transform duration-200 group-hover:translate-x-1"
-                  size={20}
-                />
-                Sort now
-              </Link>
-            </Button>
-          )}
-
-          {/* Edit Button - Only show for sorter owner */}
-          {isOwner && (
-            <Button asChild variant="neutral">
-              <Link href={`/sorter/${sorter.slug}/edit`}>
-                <Pencil className="mr-2" size={16} />
-                Edit
-              </Link>
-            </Button>
-          )}
-
-          {/* Delete Button - Only show for sorter owner */}
-          {isOwner && (
-            <DeleteSorterButton
-              sorterSlug={sorter.slug}
-              sorterTitle={sorter.title}
-            />
-          )}
-        </div>
-
-        {/* Client-side content for items, tags, and recent rankings */}
-=======
         <SorterHeaderServer
           sorter={data.sorter}
           hasFilters={hasFilters}
@@ -363,7 +204,6 @@
         />
 
         {/* Client-side data fetching for items and recent results */}
->>>>>>> 8233a564
         <SorterPageClient
           slug={slug}
           isOwner={isOwner}
