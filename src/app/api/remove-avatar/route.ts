--- conflicted
+++ resolved
@@ -53,16 +53,6 @@
 
     // Update user's image URL to null in database
     await db.update(user).set({ image: null }).where(eq(user.id, userId));
-
-<<<<<<< HEAD
-    // Revalidate user profile page to update cached avatar
-    if (username) {
-      revalidatePath(`/user/${username}`);
-      console.log(`♻️ Revalidated profile path: /user/${username}`);
-    }
-
-=======
->>>>>>> 8233a564
     return NextResponse.json({
       success: true,
       message: "Avatar removed successfully",
