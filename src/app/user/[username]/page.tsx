--- conflicted
+++ resolved
@@ -7,7 +7,6 @@
 import { authOptions } from "@/lib/auth";
 import { UserProfileHeaderServer } from "@/components/user-profile-header-server";
 import { UserProfileClient } from "@/components/user-profile-client";
-import { UserProfileHeader } from "@/components/user-profile-header";
 
 interface UserProfilePageProps {
   params: Promise<{
@@ -233,7 +232,7 @@
 
   // Calculate user since date
   const userSince = new Date(
-    userData.emailVerified || new Date(),
+    profileData.user.emailVerified || new Date(),
   ).toLocaleDateString("en-US", {
     month: "long",
     year: "numeric",
@@ -262,16 +261,6 @@
       />
       <main className="container mx-auto max-w-6xl px-2 py-2 md:px-4 md:py-8">
         {/* Server-rendered Profile Header */}
-<<<<<<< HEAD
-        <UserProfileHeader
-          username={userData.username || ""}
-          userSince={userSince}
-          isOwnProfile={isOwnProfile}
-          currentImage={userData.image}
-        />
-
-        {/* Client-side content for sorters and rankings */}
-=======
         <UserProfileHeaderServer
           username={profileData.user.username || ""}
           userSince={profileData.userSince}
@@ -280,15 +269,11 @@
         />
 
         {/* Client-side data fetching for sorters and rankings */}
->>>>>>> 8233a564
         <UserProfileClient
           username={username}
           isOwnProfile={isOwnProfile}
           currentUserEmail={currentUserEmail || undefined}
-<<<<<<< HEAD
-=======
           initialData={profileData}
->>>>>>> 8233a564
         />
       </main>
     </>
